from .login import get_db, get_user
from fastapi import APIRouter
from fastapi import Depends, FastAPI, HTTPException, status
from datetime import datetime, timezone, timedelta
from pydantic import BaseModel
import json

questionsrouter = APIRouter(tags = ["questions"])

class SubmissionRequest(BaseModel):
    user_id: str
    answers: list

@questionsrouter.get("/getquestions")
async def get_questions(db = Depends(get_db)):
    questions = db["questions"]
    doc = questions.find_one({}, {"_id": 0})
    if doc and "questions" in doc:
        return doc
        return doc
    raise HTTPException(status_code=404, detail="Database empty")

@questionsrouter.post("/submit")
async def submit_answers(submission: SubmissionRequest, db = Depends(get_db)):
    try:
        # Store the submission in the answers collection
        answers_collection = db["answers"]
        submission_data = {
            "user_id": submission.user_id,
            "answers": submission.answers,
            "timestamp": datetime.now(timezone.utc).isoformat(),
            "date": datetime.now(timezone.utc).strftime("%m/%d/%Y")
        }
        answers_collection.insert_one(submission_data)
        
        # Update user's streak and last completion date
        users = db["users"]
        today = datetime.now(timezone.utc).strftime("%m/%d/%Y")
        
        user = users.find_one({"username": submission.user_id})
        if user:
            current_streak = user.get("streak", 0)
            last_completion = user.get("last_completion")
            
            # If completed today already, don't update streak
            if last_completion == today:
                return {"message": "Answers submitted successfully", "streak": current_streak}
            
            # If completed yesterday, increment streak
            yesterday = (datetime.now(timezone.utc) - timedelta(days=1)).strftime("%m/%d/%Y")
            if last_completion == yesterday:
                new_streak = current_streak + 1
            else:
                new_streak = 1  # Reset streak if more than a day gap
            
            users.update_one(
                {"username": submission.user_id},
                {"$set": {"streak": new_streak, "last_completion": today}}
            )
            return {"message": "Answers submitted successfully", "streak": new_streak}
        
        return {"message": "Answers submitted successfully"}
        
    except Exception as e:
        raise HTTPException(status_code=500, detail=f"Failed to submit answers: {str(e)}")

@questionsrouter.get("/submitquestions")
async def submit(answers, user = Depends(get_user),):
    filename = "results"+(datetime.now().strftime("%m%d%Y_%H%M%S"))
    with open ("answers/"+filename, 'w') as f:
        json.dump(answers, f)
    return ("Answers saved at " + filename)

@questionsrouter.get("/getstreak")
<<<<<<< HEAD
def get_streak(user = Depends(get_user)):
    return ({"streak" : user["streak"]})
=======
def get_streak(username, db=Depends(get_db)):
    users = db["users"]
    user = users.find_one({"username": username}, {"_id": 0, "password": 0})
    if not user:
        raise HTTPException(status_code=404, detail="User not found")
    
    today = datetime.now(timezone.utc).date()
    last_completion = user.get("last_completion")
    
    if not last_completion:
        # If no last_completion date, streak is 0
        return 0
    
    try:
        last_check_in = datetime.strptime(last_completion, "%m/%d/%Y").date()
    except (ValueError, TypeError):
        # If invalid date format, reset streak
        users.update_one({"username": username}, {"$set": {"streak": 0}})
        return 0

    if last_check_in == today:
        return user.get("streak", 0)
    elif last_check_in == today - timedelta(days=1):
        return user.get("streak", 0)
    else:
        users.update_one({"username": username}, {"$set": {"streak": 0}})
        return 0
>>>>>>> e103c741
<|MERGE_RESOLUTION|>--- conflicted
+++ resolved
@@ -72,10 +72,6 @@
     return ("Answers saved at " + filename)
 
 @questionsrouter.get("/getstreak")
-<<<<<<< HEAD
-def get_streak(user = Depends(get_user)):
-    return ({"streak" : user["streak"]})
-=======
 def get_streak(username, db=Depends(get_db)):
     users = db["users"]
     user = users.find_one({"username": username}, {"_id": 0, "password": 0})
@@ -102,5 +98,4 @@
         return user.get("streak", 0)
     else:
         users.update_one({"username": username}, {"$set": {"streak": 0}})
-        return 0
->>>>>>> e103c741
+        return 0