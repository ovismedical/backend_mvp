--- conflicted
+++ resolved
@@ -10,11 +10,8 @@
 from pymongo import MongoClient
 from datetime import datetime, timezone, timedelta
 from dotenv import load_dotenv
-<<<<<<< HEAD
-=======
 from collections import defaultdict
 import statistics
->>>>>>> e56da5ca
 
 # Load .env from current directory
 load_dotenv()
@@ -33,94 +30,6 @@
 from .admin import adminrouter
 from .questions import questionsrouter
 from .florence import florencerouter
-<<<<<<< HEAD
-
-app.include_router(loginrouter)
-app.include_router(adminrouter)
-app.include_router(questionsrouter)
-app.include_router(florencerouter)
-
-@app.get("/unified_assessments")
-async def get_unified_assessments(user = Depends(get_user), db = Depends(get_db)):
-    """
-    Get all assessments (both daily check-ins and Florence conversations) for the user
-    Returns unified format with type, date, and summary
-    """
-    try:
-        user_id = user['username']
-        unified_assessments = []
-        
-        # Get daily check-in responses (from 'answers' collection)
-        answers_collection = db["answers"]
-        daily_responses = answers_collection.find({"user_id": user_id}).sort("timestamp", -1)
-        
-        for response in daily_responses:
-            # Convert to unified format
-            assessment = {
-                "id": str(response.get("_id")),
-                "type": "daily_checkin",
-                "date": response.get("timestamp", "Unknown"),
-                "title": "Daily Check-in",
-                "summary": f"Completed questionnaire with {len(response.get('answers', []))} responses",
-                "data": {
-                    "answers": response.get("answers", []),
-                    "questions_answered": len(response.get("answers", [])),
-                    "completion_time": response.get("timestamp")
-                },
-                "icon": "fa-clipboard-check",
-                "color": "#8b5cf6"
-            }
-            unified_assessments.append(assessment)
-        
-        # Get Florence conversations (from 'florence_assessments' collection)
-        florence_collection = db["florence_assessments"]
-        florence_responses = florence_collection.find({"user_id": user_id}).sort("created_at", -1)
-        
-        for conversation in florence_responses:
-            # Extract summary from assessment result
-            assessment_result = conversation.get("assessment_result", {})
-            summary_text = "AI conversation completed"
-            
-            if assessment_result and isinstance(assessment_result, dict):
-                summary_text = assessment_result.get("assessment_summary", "AI conversation completed")
-                if len(summary_text) > 100:
-                    summary_text = summary_text[:100] + "..."
-            
-            # Count conversation messages
-            conv_history = conversation.get("conversation_history", [])
-            message_count = len(conv_history)
-            user_messages = len([msg for msg in conv_history if msg.get("role") == "user"])
-            
-            assessment = {
-                "id": str(conversation.get("_id")),
-                "type": "florence_conversation",
-                "date": conversation.get("created_at", "Unknown"),
-                "title": "Florence AI Chat",
-                "summary": summary_text,
-                "data": {
-                    "total_messages": message_count,
-                    "user_messages": user_messages,
-                    "symptoms_assessed": conversation.get("symptoms_assessed", []),
-                    "ai_powered": conversation.get("ai_powered", False),
-                    "conversation_length": message_count,
-                    "session_id": conversation.get("session_id"),
-                    "assessment_summary": assessment_result
-                },
-                "icon": "fa-robot",
-                "color": "#3b82f6"
-            }
-            unified_assessments.append(assessment)
-        
-        # Sort all assessments by date (newest first)
-        unified_assessments.sort(key=lambda x: x["date"] if x["date"] != "Unknown" else "", reverse=True)
-        
-        return {
-            "success": True,
-            "total_assessments": len(unified_assessments),
-            "daily_checkins": len([a for a in unified_assessments if a["type"] == "daily_checkin"]),
-            "florence_conversations": len([a for a in unified_assessments if a["type"] == "florence_conversation"]),
-            "assessments": unified_assessments
-=======
 
 app.include_router(loginrouter)
 app.include_router(adminrouter)
@@ -596,117 +505,11 @@
                 "weekLabel": week_label,
                 "weekOffset": week_offset
             }
->>>>>>> e56da5ca
         }
         
     except Exception as e:
         raise HTTPException(
             status_code=500,
-<<<<<<< HEAD
-            detail=f"Failed to fetch unified assessments: {str(e)}"
-        )
-
-@app.get("/assessment/{assessment_id}")
-async def get_assessment_by_id(assessment_id: str, user = Depends(get_user), db = Depends(get_db)):
-    """
-    Get a specific assessment (Florence conversation or daily check-in) by ID
-    """
-    try:
-        from bson import ObjectId
-        
-        user_id = user['username']
-        
-        # Try to find in Florence assessments first
-        florence_collection = db["florence_assessments"]
-        florence_assessment = florence_collection.find_one({
-            "_id": ObjectId(assessment_id),
-            "user_id": user_id
-        })
-        
-        if florence_assessment:
-            # Return detailed Florence assessment data
-            assessment_result = florence_assessment.get("assessment_result", {})
-            conversation_history = florence_assessment.get("conversation_history", [])
-            
-            # Extract symptom data from conversation and assessment
-            symptoms_data = {}
-            symptoms_assessed = florence_assessment.get("symptoms_assessed", [])
-            
-            # Mock symptom severity/frequency data (in real implementation, this would be parsed from conversation)
-            symptom_mappings = {
-                "fatigue": {"name": "Energy Level", "icon": "⚡"},
-                "appetite": {"name": "Appetite", "icon": "🍽️"},
-                "nausea": {"name": "Nausea", "icon": "🤢"},
-                "cough": {"name": "Cough", "icon": "💨"},
-                "discomfort": {"name": "Pain", "icon": "💊"}
-            }
-            
-            for symptom in symptoms_assessed:
-                if symptom in symptom_mappings:
-                    # Mock data - in real implementation, extract from conversation
-                    symptoms_data[symptom] = {
-                        "name": symptom_mappings[symptom]["name"],
-                        "icon": symptom_mappings[symptom]["icon"],
-                        "frequency": 3,  # Mock value 1-5
-                        "intensity": 3,  # Mock value 1-5
-                        "discussed": True
-                    }
-            
-            return {
-                "success": True,
-                "assessment": {
-                    "id": str(florence_assessment.get("_id")),
-                    "type": "florence_conversation",
-                    "title": "Florence AI Assessment",
-                    "date": florence_assessment.get("created_at", "Unknown"),
-                    "completed_date": florence_assessment.get("completed_at"),
-                    "user_id": user_id,
-                    "session_id": florence_assessment.get("session_id"),
-                    "conversation_length": len(conversation_history),
-                    "ai_powered": florence_assessment.get("ai_powered", False),
-                    "symptoms_tracked": len(symptoms_assessed),
-                    "symptoms_assessed": symptoms_assessed,
-                    "symptoms_data": symptoms_data,
-                    "conversation_history": conversation_history,
-                    "assessment_result": assessment_result,
-                    "avg_severity": sum([s.get("intensity", 0) for s in symptoms_data.values()]) / max(len(symptoms_data), 1),
-                    "alerts_today": 0,  # Mock data
-                    "treatment_status": "Currently in Treatment"  # Mock data
-                }
-            }
-        
-        # Try to find in daily check-ins (answers collection)
-        answers_collection = db["answers"]
-        daily_assessment = answers_collection.find_one({
-            "_id": ObjectId(assessment_id),
-            "user_id": user_id
-        })
-        
-        if daily_assessment:
-            return {
-                "success": True,
-                "assessment": {
-                    "id": str(daily_assessment.get("_id")),
-                    "type": "daily_checkin",
-                    "title": "Daily Check-in",
-                    "date": daily_assessment.get("timestamp", "Unknown"),
-                    "user_id": user_id,
-                    "answers": daily_assessment.get("answers", []),
-                    "questions_answered": len(daily_assessment.get("answers", [])),
-                    "completion_time": daily_assessment.get("timestamp")
-                }
-            }
-        
-        # Assessment not found
-        raise HTTPException(status_code=404, detail="Assessment not found")
-        
-    except Exception as e:
-        if "invalid ObjectId" in str(e).lower():
-            raise HTTPException(status_code=400, detail="Invalid assessment ID format")
-        raise HTTPException(
-            status_code=500,
-            detail=f"Failed to fetch assessment: {str(e)}"
-=======
             detail=f"Failed to fetch weekly analytics: {str(e)}"
         )
 
@@ -866,6 +669,5 @@
         raise HTTPException(
             status_code=500,
             detail=f"Failed to fetch monthly analytics: {str(e)}"
->>>>>>> e56da5ca
         )
 
