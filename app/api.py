--- conflicted
+++ resolved
@@ -44,656 +44,6 @@
 app.include_router(otprouter)
 app.include_router(analyticsrouter)
 
-<<<<<<< HEAD
-@app.get("/unified_assessments")
-async def get_unified_assessments(user = Depends(get_user), db = Depends(get_db)):
-    """
-    Get all assessments (both daily check-ins and Florence conversations) for the user
-    Returns unified format with type, date, and summary
-    """
-    try:
-        user_id = user['username']
-        unified_assessments = []
-        
-        # Get daily check-in responses (from 'answers' collection)
-        answers_collection = db["answers"]
-        daily_responses = answers_collection.find({"user_id": user_id}).sort("timestamp", -1)
-        
-        for response in daily_responses:
-            # Convert to unified format
-            assessment = {
-                "id": str(response.get("_id")),
-                "type": "daily_checkin",
-                "date": response.get("timestamp", "Unknown"),
-                "title": "Daily Check-in",
-                "summary": f"Completed questionnaire with {len(response.get('answers', []))} responses",
-                "data": {
-                    "answers": response.get("answers", []),
-                    "questions_answered": len(response.get("answers", [])),
-                    "completion_time": response.get("timestamp")
-                },
-                "icon": "fa-clipboard-check",
-                "color": "#8b5cf6"
-            }
-            unified_assessments.append(assessment)
-        
-        # Get Florence conversations (from 'florence_assessments' collection)
-        florence_collection = db["florence_assessments"]
-        florence_responses = florence_collection.find({"user_id": user_id}).sort("created_at", -1)
-        
-        for conversation in florence_responses:
-            # Extract summary from assessment result
-            assessment_result = conversation.get("assessment_result", {})
-            summary_text = "AI conversation completed"
-            
-            if assessment_result and isinstance(assessment_result, dict):
-                summary_text = assessment_result.get("assessment_summary", "AI conversation completed")
-                if len(summary_text) > 100:
-                    summary_text = summary_text[:100] + "..."
-            
-            # Count conversation messages
-            conv_history = conversation.get("conversation_history", [])
-            message_count = len(conv_history)
-            user_messages = len([msg for msg in conv_history if msg.get("role") == "user"])
-            
-            # Get oncologist notification level for alert coloring
-            oncologist_level = conversation.get("oncologist_notification_level", "none")
-            flag_for_oncologist = conversation.get("flag_for_oncologist", False)
-            
-            # Extract triage data from 3-agent system
-            triage_assessment = conversation.get("triage_assessment", {})
-            alert_level = conversation.get("alert_level", "UNKNOWN")
-            diagnosis_predictions = triage_assessment.get("diagnosis_predictions", [])
-            clinical_reasoning = triage_assessment.get("clinical_reasoning", "")
-            confidence_level = triage_assessment.get("confidence_level", "")
-            recommended_timeline = triage_assessment.get("recommended_timeline", "")
-            clinical_notes = triage_assessment.get("clinical_notes", "")
-            
-            # Update summary to include alert level
-            if alert_level != "UNKNOWN":
-                summary_text = f"{summary_text} • Alert: {alert_level}"
-            
-            assessment = {
-                "id": str(conversation.get("_id")),
-                "type": "florence_conversation_with_triage",
-                "date": conversation.get("created_at", "Unknown"),
-                "title": "Florence AI Chat",
-                "summary": summary_text,
-                "data": {
-                    "total_messages": message_count,
-                    "user_messages": user_messages,
-                    "symptoms_assessed": list(conversation.get("structured_assessment", {}).get("symptoms", {}).keys()) if conversation.get("structured_assessment") else [],
-                    "ai_powered": conversation.get("ai_powered", False),
-                    "conversation_length": message_count,
-                    "session_id": conversation.get("session_id"),
-                    "assessment_summary": assessment_result,
-                    "oncologist_notification_level": oncologist_level,
-                    "flag_for_oncologist": flag_for_oncologist,
-                    # New 3-agent triage data
-                    "alert_level": alert_level,
-                    "triage_assessment": triage_assessment,
-                    "diagnosis_predictions": diagnosis_predictions,
-                    "clinical_reasoning": clinical_reasoning,
-                    "confidence_level": confidence_level,
-                    "recommended_timeline": recommended_timeline,
-                    "clinical_notes": clinical_notes
-                },
-                "icon": "fa-robot",
-                "color": "#3b82f6",
-                "oncologist_notification_level": oncologist_level,
-                "flag_for_oncologist": flag_for_oncologist,
-                # Top-level triage data for easy access
-                "alert_level": alert_level,
-                "diagnosis_predictions_count": len(diagnosis_predictions)
-            }
-            unified_assessments.append(assessment)
-        
-        # Sort all assessments by date (newest first)
-        unified_assessments.sort(key=lambda x: x["date"] if x["date"] != "Unknown" else "", reverse=True)
-        
-        return {
-            "success": True,
-            "total_assessments": len(unified_assessments),
-            "daily_checkins": len([a for a in unified_assessments if a["type"] == "daily_checkin"]),
-            "florence_conversations": len([a for a in unified_assessments if a["type"] == "florence_conversation"]),
-            "assessments": unified_assessments
-        }
-        
-    except Exception as e:
-        raise HTTPException(
-            status_code=500,
-            detail=f"Failed to fetch unified assessments: {str(e)}"
-        )
-
-@app.get("/assessment/{assessment_id}")
-async def get_assessment_by_id(assessment_id: str, user = Depends(get_user), db = Depends(get_db)):
-    """
-    Get a specific assessment (Florence conversation or daily check-in) by ID
-    """
-    try:
-        from bson import ObjectId
-        
-        user_id = user['username']
-        
-        # Try to find in Florence assessments first
-        florence_collection = db["florence_assessments"]
-        florence_assessment = florence_collection.find_one({
-            "_id": ObjectId(assessment_id),
-            "user_id": user_id
-        })
-        
-        if florence_assessment:
-            # Return detailed Florence assessment data
-            structured_assessment = florence_assessment.get("structured_assessment", {})
-            
-            # Extract symptom data from structured assessment if available
-            symptoms_data = {}
-            
-            # Check if we have structured assessment data (new format)
-            if structured_assessment and "symptoms" in structured_assessment:
-                # Use real structured assessment data
-                structured_symptoms = structured_assessment["symptoms"]
-                symptoms_assessed = list(structured_symptoms.keys())  # Get all symptoms from structured data
-                symptom_mappings = {
-                    "fatigue": {"name": "Energy Level", "icon": "⚡"},
-                    "lack_of_appetite": {"name": "Appetite", "icon": "🍽️"},
-                    "nausea": {"name": "Nausea", "icon": "🤢"},
-                    "cough": {"name": "Cough", "icon": "💨"},
-                    "pain": {"name": "Pain", "icon": "💊"}
-                }
-                
-                for symptom_key, symptom_data in structured_symptoms.items():
-                    if symptom_key in symptom_mappings:
-                        symptoms_data[symptom_key] = {
-                            "name": symptom_mappings[symptom_key]["name"],
-                            "icon": symptom_mappings[symptom_key]["icon"],
-                            "frequency": symptom_data.get("frequency_rating", 1),
-                            "intensity": symptom_data.get("severity_rating", 1),
-                            "key_indicators": symptom_data.get("key_indicators", []),
-                            "additional_notes": symptom_data.get("additional_notes", ""),
-                            "discussed": True
-                        }
-            else:
-                # Fallback for assessments without structured data - no symptom details available
-                symptoms_assessed = []  # No reliable symptom data without structured assessment
-            
-            return {
-                "success": True,
-                "assessment": {
-                    "id": str(florence_assessment.get("_id")),
-                    "type": "florence_conversation",
-                    "title": "Florence AI Assessment",
-                    "date": florence_assessment.get("created_at", "Unknown"),
-                    "completed_date": florence_assessment.get("completed_at"),
-                    "user_id": user_id,
-                    "session_id": florence_assessment.get("session_id"),
-                    "ai_powered": florence_assessment.get("ai_powered", False),
-                    "symptoms_tracked": len(symptoms_assessed),
-                    "symptoms_assessed": symptoms_assessed,
-                    "symptoms_data": symptoms_data,
-                    "avg_severity": sum([s.get("intensity", 0) for s in symptoms_data.values()]) / max(len(symptoms_data), 1),
-                    "alerts_today": 1 if florence_assessment.get("flag_for_oncologist", False) else 0,
-                    "treatment_status": structured_assessment.get("treatment_status", "Currently in Treatment"),
-                    "oncologist_notification_level": florence_assessment.get("oncologist_notification_level", "none"),
-                    "flag_for_oncologist": florence_assessment.get("flag_for_oncologist", False)
-                }
-            }
-        
-        # Try to find in daily check-ins (answers collection)
-        answers_collection = db["answers"]
-        daily_assessment = answers_collection.find_one({
-            "_id": ObjectId(assessment_id),
-            "user_id": user_id
-        })
-        
-        if daily_assessment:
-            return {
-                "success": True,
-                "assessment": {
-                    "id": str(daily_assessment.get("_id")),
-                    "type": "daily_checkin",
-                    "title": "Daily Check-in",
-                    "date": daily_assessment.get("timestamp", "Unknown"),
-                    "user_id": user_id,
-                    "answers": daily_assessment.get("answers", []),
-                    "questions_answered": len(daily_assessment.get("answers", [])),
-                    "completion_time": daily_assessment.get("timestamp")
-                }
-            }
-        
-        # Assessment not found
-        raise HTTPException(status_code=404, detail="Assessment not found")
-        
-    except Exception as e:
-        if "invalid ObjectId" in str(e).lower():
-            raise HTTPException(status_code=400, detail="Invalid assessment ID format")
-        raise HTTPException(
-            status_code=500,
-            detail=f"Failed to fetch assessment: {str(e)}"
-        )
-
-@app.get("/weekly_analytics")
-async def get_weekly_analytics(week_offset: int = 0, user = Depends(get_user), db = Depends(get_db)):
-    """
-    Get comprehensive weekly Florence assessment data with trends, statistics, and insights
-    
-    Args:
-        week_offset: Number of weeks back from current week (0 = current week, 1 = last week, etc.)
-    """
-    try:
-        user_id = user['username']
-        florence_collection = db["florence_assessments"]
-        
-        # Get target week date range based on offset
-        today = datetime.now()
-        current_week_start = today - timedelta(days=today.weekday())
-        target_week_start = current_week_start - timedelta(weeks=week_offset)
-        target_week_end = target_week_start + timedelta(days=6)
-        
-        # Query assessments from the target week
-        florence_responses = list(florence_collection.find({
-            "user_id": user_id,
-            "created_at": {
-                "$gte": target_week_start.isoformat(),
-                "$lte": target_week_end.isoformat()
-            }
-        }).sort("created_at", 1))
-        
-        # Calculate week label for display
-        if week_offset == 0:
-            week_label = "This Week"
-        elif week_offset == 1:
-            week_label = "Last Week"
-        else:
-            week_label = f"{week_offset} Weeks Ago"
-        
-        if not florence_responses:
-            return {
-                "success": True,
-                "data": {
-                    "totalAssessments": 0,
-                    "totalAlerts": 0,
-                    "mostConcerningSymptom": None,
-                    "overallTrend": "No Data",
-                    "dailyData": [],
-                    "symptomTrends": {},
-                    "avgSeverityBySymptom": {},
-                    "alertDistribution": {"none": 0, "amber": 0, "red": 0},
-                    "insights": [{
-                        "id": "no_data",
-                        "type": "info",
-                        "icon": "fa-info-circle",
-                        "title": "No Data Available",
-                        "description": f"No Florence assessments found for {week_label.lower()}. Complete some assessments to see analytics."
-                    }],
-                    "weekRange": {
-                        "start": target_week_start.strftime("%Y-%m-%d"),
-                        "end": target_week_end.strftime("%Y-%m-%d")
-                    },
-                    "weekLabel": week_label,
-                    "weekOffset": week_offset
-                }
-            }
-        
-        # Initialize tracking variables
-        daily_data = []
-        symptom_trends = defaultdict(dict)
-        avg_severity_by_symptom = defaultdict(list)
-        alert_distribution = {"none": 0, "amber": 0, "red": 0}
-        total_alerts = 0
-        insights = []
-        
-        # Generate 7 days of data (even if no assessments on some days)
-        for i in range(7):
-            current_day = target_week_start + timedelta(days=i)
-            day_str = current_day.strftime("%Y-%m-%d")
-            
-            # Find assessments for this day
-            day_assessments = [
-                a for a in florence_responses 
-                if a.get("created_at", "").startswith(day_str)
-            ]
-            
-            if day_assessments:
-                # Calculate average severity for the day
-                daily_severities = []
-                day_symptoms = defaultdict(list)
-                
-                for assessment in day_assessments:
-                    structured = assessment.get("structured_assessment", {})
-                    symptoms = structured.get("symptoms", {})
-                    
-                    if symptoms:  # Only process if symptoms exist
-                        for symptom_name, symptom_data in symptoms.items():
-                            # Handle legacy data where symptom_data might be a string
-                            if isinstance(symptom_data, str):
-                                # Skip string data - can't extract meaningful severity
-                                continue
-                            elif isinstance(symptom_data, dict):
-                                severity = symptom_data.get("severity_rating", 0)
-                                frequency = symptom_data.get("frequency_rating", 0)
-                            else:
-                                # Unknown data type, skip
-                                continue
-                                
-                            if severity > 0:  # Only count non-zero severities
-                                daily_severities.append(severity)
-                                day_symptoms[symptom_name].append(severity)
-                                avg_severity_by_symptom[symptom_name].append(severity)
-                                
-                                # Store for trends
-                                symptom_trends[symptom_name][day_str] = severity
-                    
-                    # Count alerts
-                    alert_level = assessment.get("oncologist_notification_level", "none")
-                    if alert_level in alert_distribution:
-                        alert_distribution[alert_level] += 1
-                    if assessment.get("flag_for_oncologist", False):
-                        total_alerts += 1
-                
-                try:
-                    avg_severity = statistics.mean(daily_severities) if daily_severities and len(daily_severities) > 0 else 0
-                except (statistics.StatisticsError, ValueError):
-                    avg_severity = 0
-                
-                daily_data.append({
-                    "date": day_str,
-                    "avgSeverity": round(avg_severity, 1),
-                    "assessmentCount": len(day_assessments),
-                    "hasData": True
-                })
-            else:
-                daily_data.append({
-                    "date": day_str,
-                    "avgSeverity": 0,
-                    "assessmentCount": 0,
-                    "hasData": False
-                })
-        
-        # Calculate overall statistics
-        total_assessments = len(florence_responses)
-        
-        # Find most concerning symptom
-        most_concerning_symptom = None
-        highest_avg_severity = 0
-        
-        for symptom, severities in avg_severity_by_symptom.items():
-            if severities and len(severities) > 0:  # Double check we have data
-                try:
-                    avg_sev = statistics.mean(severities)
-                    if avg_sev > highest_avg_severity:
-                        highest_avg_severity = avg_sev
-                        most_concerning_symptom = {
-                            "name": symptom.replace('_', ' ').title(),
-                            "avgSeverity": round(avg_sev, 1)
-                        }
-                except (statistics.StatisticsError, ValueError) as e:
-                    print(f"Error calculating mean for symptom {symptom}: {e}")
-                    continue
-        
-        # Calculate average severity by symptom for chart
-        final_avg_severity = {}
-        for symptom, severities in avg_severity_by_symptom.items():
-            if severities and len(severities) > 0:  # Double check we have data
-                try:
-                    final_avg_severity[symptom] = round(statistics.mean(severities), 1)
-                except (statistics.StatisticsError, ValueError) as e:
-                    print(f"Error calculating mean for symptom {symptom}: {e}")
-                    final_avg_severity[symptom] = 0
-        
-        # Determine overall trend
-        overall_trend = "Insufficient Data"
-        if len(daily_data) >= 2:
-            recent_data = [d["avgSeverity"] for d in daily_data[-3:] if d["hasData"] and d["avgSeverity"] > 0]
-            earlier_data = [d["avgSeverity"] for d in daily_data[:3] if d["hasData"] and d["avgSeverity"] > 0]
-            
-            if recent_data and earlier_data and len(recent_data) > 0 and len(earlier_data) > 0:
-                try:
-                    recent_avg = statistics.mean(recent_data)
-                    earlier_avg = statistics.mean(earlier_data)
-                    
-                    if recent_avg < earlier_avg - 0.5:
-                        overall_trend = "Improving"
-                    elif recent_avg > earlier_avg + 0.5:
-                        overall_trend = "Concerning"
-                    else:
-                        overall_trend = "Stable"
-                except (statistics.StatisticsError, ValueError) as e:
-                    print(f"Error calculating trend: {e}")
-                    overall_trend = "Insufficient Data"
-        
-        # Generate insights (context-aware for different weeks)
-        week_context = "this week" if week_offset == 0 else week_label.lower()
-        
-        if total_alerts > 3:
-            insights.append({
-                "id": "high_alerts",
-                "type": "critical",
-                "icon": "fa-exclamation-triangle",
-                "title": "High Alert Activity",
-                "description": f"You had {total_alerts} oncologist alerts {week_context}." + (" Consider reaching out to your care team." if week_offset == 0 else "")
-            })
-        
-        if most_concerning_symptom and most_concerning_symptom["avgSeverity"] > 3.5:
-            insights.append({
-                "id": "concerning_symptom",
-                "type": "warning",
-                "icon": "fa-heartbeat",
-                "title": f"Monitor {most_concerning_symptom['name']}",
-                "description": f"Your {most_concerning_symptom['name'].lower()} averaged {most_concerning_symptom['avgSeverity']}/5 {week_context}."
-            })
-        
-        if overall_trend == "Improving":
-            insights.append({
-                "id": "improving_trend",
-                "type": "positive",
-                "icon": "fa-chart-line",
-                "title": "Positive Trend",
-                "description": f"Your symptoms showed an improving trend {week_context}." + (" Keep up the good work!" if week_offset == 0 else "")
-            })
-        
-        if total_assessments >= 5:
-            insights.append({
-                "id": "consistent_tracking",
-                "type": "positive",
-                "icon": "fa-check-circle",
-                "title": "Consistent Tracking",
-                "description": f"You completed {total_assessments} assessments {week_context}." + (" Great job!" if week_offset == 0 else "")
-            })
-        elif total_assessments < 3 and week_offset == 0:
-            insights.append({
-                "id": "low_engagement",
-                "type": "info",
-                "icon": "fa-calendar-check",
-                "title": "More Check-ins Recommended",
-                "description": "Try to complete daily check-ins for better health insights."
-            })
-        
-        return {
-            "success": True,
-            "data": {
-                "totalAssessments": total_assessments,
-                "totalAlerts": total_alerts,
-                "mostConcerningSymptom": most_concerning_symptom,
-                "overallTrend": overall_trend,
-                "dailyData": daily_data,
-                "symptomTrends": dict(symptom_trends),
-                "avgSeverityBySymptom": final_avg_severity,
-                "alertDistribution": alert_distribution,
-                "insights": insights,
-                "weekRange": {
-                    "start": target_week_start.strftime("%Y-%m-%d"),
-                    "end": target_week_end.strftime("%Y-%m-%d")
-                },
-                "weekLabel": week_label,
-                "weekOffset": week_offset
-            }
-        }
-        
-    except Exception as e:
-        raise HTTPException(
-            status_code=500,
-            detail=f"Failed to fetch weekly analytics: {str(e)}"
-        )
-
-@app.get("/monthly_analytics")
-async def get_monthly_analytics(month_offset: int = 0, user = Depends(get_user), db = Depends(get_db)):
-    """
-    Get monthly Florence assessment data with alert heatmaps and symptom-specific heatmaps
-    
-    Args:
-        month_offset: Number of months back from current month (0 = current month, 1 = last month, etc.)
-    """
-    try:
-        user_id = user['username']
-        florence_collection = db["florence_assessments"]
-        
-        # Get target month date range based on offset
-        today = datetime.now()
-        
-        # Calculate target month
-        target_year = today.year
-        target_month = today.month - month_offset
-        
-        # Handle year rollover
-        while target_month <= 0:
-            target_month += 12
-            target_year -= 1
-        while target_month > 12:
-            target_month -= 12
-            target_year += 1
-            
-        # Get first and last day of target month
-        from calendar import monthrange
-        first_day = datetime(target_year, target_month, 1)
-        last_day_num = monthrange(target_year, target_month)[1]
-        last_day = datetime(target_year, target_month, last_day_num, 23, 59, 59)
-        
-        # Query assessments from the target month
-        florence_responses = list(florence_collection.find({
-            "user_id": user_id,
-            "created_at": {
-                "$gte": first_day.isoformat(),
-                "$lte": last_day.isoformat()
-            }
-        }).sort("created_at", 1))
-        
-        # Calculate month label for display
-        month_names = ["", "January", "February", "March", "April", "May", "June",
-                      "July", "August", "September", "October", "November", "December"]
-        if month_offset == 0:
-            month_label = f"{month_names[target_month]} {target_year}"
-        else:
-            month_label = f"{month_names[target_month]} {target_year}"
-        
-        if not florence_responses:
-            return {
-                "success": True,
-                "data": {
-                    "totalAssessments": 0,
-                    "totalAlerts": 0,
-                    "alertsByDay": {},
-                    "severityByDay": {},
-                    "symptomsByDay": {},
-                    "availableSymptoms": [],
-                    "monthRange": {
-                        "start": first_day.strftime("%Y-%m-%d"),
-                        "end": last_day.strftime("%Y-%m-%d")
-                    },
-                    "monthLabel": month_label,
-                    "monthOffset": month_offset,
-                    "year": target_year,
-                    "month": target_month,
-                    "daysInMonth": last_day_num
-                }
-            }
-        
-        # Initialize tracking variables
-        alerts_by_day = {}  # day -> alert_count
-        symptoms_by_day = {}  # symptom -> day -> severity
-        severity_by_day = {}  # day -> average_severity
-        available_symptoms = set()
-        total_alerts = 0
-        
-        # Process each assessment
-        for assessment in florence_responses:
-            # Extract date (day of month)
-            created_at = assessment.get("created_at", "")
-            if created_at:
-                try:
-                    assessment_date = datetime.fromisoformat(created_at.replace('Z', '+00:00'))
-                    day_of_month = assessment_date.day
-                    
-                    # Count alerts by day
-                    if assessment.get("flag_for_oncologist", False):
-                        alerts_by_day[day_of_month] = alerts_by_day.get(day_of_month, 0) + 1
-                        total_alerts += 1
-                    
-                    # Process symptoms by day
-                    structured = assessment.get("structured_assessment", {})
-                    symptoms = structured.get("symptoms", {})
-                    
-                    daily_severities = []
-                    for symptom_name, symptom_data in symptoms.items():
-                        available_symptoms.add(symptom_name)
-                        
-                        # Handle legacy data where symptom_data might be a string
-                        if isinstance(symptom_data, str):
-                            # Skip string data - can't extract meaningful severity
-                            continue
-                        elif isinstance(symptom_data, dict):
-                            severity = symptom_data.get("severity_rating", 0)
-                        else:
-                            # Unknown data type, skip
-                            continue
-                            
-                        daily_severities.append(severity)
-                        
-                        if symptom_name not in symptoms_by_day:
-                            symptoms_by_day[symptom_name] = {}
-                        
-                        # Store max severity for the day (if multiple assessments)
-                        current_severity = symptoms_by_day[symptom_name].get(day_of_month, 0)
-                        symptoms_by_day[symptom_name][day_of_month] = max(current_severity, severity)
-                    
-                    # Calculate average severity for this assessment
-                    if daily_severities:
-                        avg_severity = sum(daily_severities) / len(daily_severities)
-                        # Store max average severity for the day (if multiple assessments)
-                        current_avg = severity_by_day.get(day_of_month, 0)
-                        severity_by_day[day_of_month] = max(current_avg, avg_severity)
-                        
-                except Exception as e:
-                    print(f"Error parsing date {created_at}: {e}")
-                    continue
-        
-        return {
-            "success": True,
-            "data": {
-                "totalAssessments": len(florence_responses),
-                "totalAlerts": total_alerts,
-                "alertsByDay": alerts_by_day,
-                "severityByDay": severity_by_day,
-                "symptomsByDay": symptoms_by_day,
-                "availableSymptoms": sorted(list(available_symptoms)),
-                "monthRange": {
-                    "start": first_day.strftime("%Y-%m-%d"),
-                    "end": last_day.strftime("%Y-%m-%d")
-                },
-                "monthLabel": month_label,
-                "monthOffset": month_offset,
-                "year": target_year,
-                "month": target_month,
-                "daysInMonth": last_day_num
-            }
-        }
-        
-    except Exception as e:
-        raise HTTPException(
-            status_code=500,
-            detail=f"Failed to fetch monthly analytics: {str(e)}"
-        )
-=======
 # Health check endpoint
 @app.get("/health")
 async def health_check():
@@ -703,7 +53,6 @@
         "service": "OVIS Medical Backend",
         "version": "1.0.0"
     }
->>>>>>> 47d30ccc
 
 # Root endpoint
 @app.get("/")
