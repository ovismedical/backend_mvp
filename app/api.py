--- conflicted
+++ resolved
@@ -18,11 +18,7 @@
 
 app.add_middleware(
     CORSMiddleware,
-<<<<<<< HEAD
     allow_origins=["*"],
-=======
-    allow_origins=["http://localhost:5713", "http://localhost:5173"],
->>>>>>> e6e14796
     allow_credentials=True,
     allow_methods=["*"],
     allow_headers=["*"],
