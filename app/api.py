"""
FastAPI Application Setup
Clean, focused main application file with only app configuration and router registration
"""

from fastapi import FastAPI, Depends
from fastapi.middleware.cors import CORSMiddleware
from dotenv import load_dotenv
<<<<<<< HEAD
from datetime import datetime, timezone
import os
import asyncio
import time
from pymongo import MongoClient
from .florence import florence_ai, initialize_florence, periodic_cleanup
=======
from .login import get_db
>>>>>>> c147ab76

# Load environment variables
load_dotenv()

# Create FastAPI application
app = FastAPI(
    title="OVIS Medical Backend",
    description="Medical application backend with Florence AI, analytics, and patient management",
    version="1.0.0"
)

# Configure CORS middleware
app.add_middleware(
    CORSMiddleware,
    allow_origins=["*"],  # TODO: Restrict to specific domains in production
    allow_credentials=True,
    allow_methods=["*"],
    allow_headers=["*"],
)

# Import and register routers
from .login import loginrouter
from .doctor import doctorrouter
from .questions import questionsrouter
from .florence import florencerouter
from .calendar import calendarrouter
from .otp_routes import otprouter
from .analytics import analyticsrouter

# Register all routers
app.include_router(loginrouter)
app.include_router(doctorrouter)
app.include_router(questionsrouter)
app.include_router(florencerouter)
app.include_router(calendarrouter)
app.include_router(otprouter)
app.include_router(analyticsrouter)

# In app/florence.py - Replace the startup event
@florencerouter.on_event("startup")
async def startup_florence():
    """Initialize background tasks without blocking startup"""
    # Start cleanup task immediately
    asyncio.create_task(periodic_cleanup())
    
    # Initialize Florence AI in background
    asyncio.create_task(background_florence_init())

async def background_florence_init():
    """Initialize Florence AI in background"""
    api_key = os.getenv("OPENAI_API_KEY")
    if api_key:
        success = await initialize_florence(api_key)
        if success:
            print("✅ Florence AI initialized successfully")
        else:
            print("❌ Florence AI initialization failed")
    else:
        print("⚠️ No OpenAI API key found - Florence will use fallback responses")

# Health check endpoint
@app.get("/health")
async def health_check():
    """Enhanced health check with dependency status"""
    # Basic health - always return quickly
    health_status = {
        "status": "healthy",
        "service": "OVIS Medical Backend",
        "version": "1.0.0",
        "timestamp": datetime.now(timezone.utc).isoformat()
    }
    
    # Add optional dependency checks (non-blocking)
    try:
        # Quick MongoDB ping (with timeout)
        db = get_db()
        db.admin.command('ping')
        health_status["database"] = "connected"
    except:
        health_status["database"] = "disconnected"
    
    # Florence AI status (check if initialized, don't initialize)
    health_status["florence_ai"] = "ready" if florence_ai.client else "initializing"
    
    return health_status

# Root endpoint
@app.get("/")
async def root():
    """Root endpoint with API information"""
    return {
        "message": "OVIS Medical Backend API",
        "version": "1.0.0",
        "docs": "/docs",
        "redoc": "/redoc"
    }

<<<<<<< HEAD
@app.get("/render-health")
async def render_health_check():
    """Ultra-lightweight health check for Render monitoring"""
    return {"status": "ok"}

def get_db():
    client = MongoClient(
        os.getenv("MONGODB_URI"),
        maxPoolSize=10,
        minPoolSize=2,
        maxIdleTimeMS=30000,
        waitQueueTimeoutMS=5000,
        serverSelectionTimeoutMS=5000
    )
    db = client["ovis-demo"]
    return db
=======
@app.get("/configure_db")
async def configuredb(db = Depends(get_db)):
    auth_states = db["auth_states"]
    auth_states.create_index("expires_at", expireAfterSeconds = 1)
    temp_users = db["temp_users"]
    temp_users.create_index("created_at", expireAfterSeconds = 600)
>>>>>>> c147ab76
<|MERGE_RESOLUTION|>--- conflicted
+++ resolved
@@ -6,16 +6,13 @@
 from fastapi import FastAPI, Depends
 from fastapi.middleware.cors import CORSMiddleware
 from dotenv import load_dotenv
-<<<<<<< HEAD
 from datetime import datetime, timezone
 import os
 import asyncio
 import time
 from pymongo import MongoClient
 from .florence import florence_ai, initialize_florence, periodic_cleanup
-=======
 from .login import get_db
->>>>>>> c147ab76
 
 # Load environment variables
 load_dotenv()
@@ -113,28 +110,16 @@
         "redoc": "/redoc"
     }
 
-<<<<<<< HEAD
 @app.get("/render-health")
 async def render_health_check():
     """Ultra-lightweight health check for Render monitoring"""
     return {"status": "ok"}
 
-def get_db():
-    client = MongoClient(
-        os.getenv("MONGODB_URI"),
-        maxPoolSize=10,
-        minPoolSize=2,
-        maxIdleTimeMS=30000,
-        waitQueueTimeoutMS=5000,
-        serverSelectionTimeoutMS=5000
-    )
-    db = client["ovis-demo"]
-    return db
-=======
 @app.get("/configure_db")
-async def configuredb(db = Depends(get_db)):
+async def configure_db(db = Depends(get_db)):
+    """Configure database indexes for TTL collections"""
     auth_states = db["auth_states"]
-    auth_states.create_index("expires_at", expireAfterSeconds = 1)
+    auth_states.create_index("expires_at", expireAfterSeconds=1)
     temp_users = db["temp_users"]
-    temp_users.create_index("created_at", expireAfterSeconds = 600)
->>>>>>> c147ab76
+    temp_users.create_index("created_at", expireAfterSeconds=600)
+    return {"message": "Database indexes configured successfully"}